--- conflicted
+++ resolved
@@ -27,11 +27,8 @@
 
 .PHONY: docs
 docs:
-<<<<<<< HEAD
+	playwright install
 	cp ./README.md ./docs/index.md
-=======
-	playwright install
->>>>>>> 7b6373a6
 	mkdocs build
 	touch ./site/.nojekyll
 
